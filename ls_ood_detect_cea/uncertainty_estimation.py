--- conflicted
+++ resolved
@@ -1,6 +1,3 @@
-<<<<<<< HEAD
-from typing import Tuple, Union
-=======
 # (c) 2023, CEA LIST
 #
 # All rights reserved.
@@ -11,7 +8,7 @@
 #    Fabio Arnez, probabilistic adaptation
 
 from typing import Tuple, List
->>>>>>> cc7f0f7a
+from typing import Tuple, Union
 import numpy as np
 import torch
 from torch import Tensor
